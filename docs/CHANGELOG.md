--- conflicted
+++ resolved
@@ -24,12 +24,9 @@
 
 * `Material` animations now directly use `Handle<Texture>` instead of using indirection. ([#1089])
 * `SpriteRenderPrimitive::SpriteSheet` now takes `Handle<SpriteSheet>` instead of a `u64` ID. ([#1089])
-<<<<<<< HEAD
-* Updated `specs` to `0.14` and `specs-hierarchy` to `0.3`. ([#1122])
-=======
 * `nalgebra` is now the math library used by the engine. ([#1066])
 * The `amethyst::renderer::Projection::orthographic` function has had its parameter order changed to match that of `nalgebra` ([#1066])
->>>>>>> 595726cc
+* Updated `specs` to `0.14` and `specs-hierarchy` to `0.3`. ([#1122])
 
 ### Removed
 
@@ -48,11 +45,8 @@
 [#1112]: https://github.com/amethyst/amethyst/pull/1112
 [#1089]: https://github.com/amethyst/amethyst/pull/1089
 [#1108]: https://github.com/amethyst/amethyst/pull/1108
-<<<<<<< HEAD
+[#1066]: https://github.com/amethyst/amethyst/pull/1066
 [#1122]: https://github.com/amethyst/amethyst/pull/1122
-=======
-[#1066]: https://github.com/amethyst/amethyst/pull/1066
->>>>>>> 595726cc
 
 ## [0.9.0] - 2018-10
 ### Added
