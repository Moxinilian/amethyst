--- conflicted
+++ resolved
@@ -114,77 +114,8 @@
     pub flip_vertical: bool,
 }
 
-<<<<<<< HEAD
-impl<'a> SpriteRenderData<'a> {
-    /// Creates a MeshHandle and Material from the sprite and texture data.
-    /// Useful if you plan on re-using the same sprite a lot and don't want to
-    /// load the assets each time.
-    pub fn build_mesh_and_material(
-        &mut self,
-        sprite: &Sprite,
-        texture: TextureHandle,
-        size: (f32, f32),
-    ) -> (MeshHandle, Material) {
-        let half_width = (sprite.right - sprite.left) * 0.5;
-        let half_height = (sprite.bottom - sprite.top) * 0.5;
-
-        let vertices =
-            Shape::Plane(None).generate::<Vec<PosTex>>(Some((half_width, half_height, 0.0)));
-        let mesh = self
-            .loader
-            .load_from_data(vertices, (), &self.asset_storage);
-
-        let material = Material {
-            albedo: texture,
-            albedo_offset: TextureOffset {
-                u: (sprite.left / size.0, sprite.right / size.0),
-                v: (1.0 - sprite.bottom / size.1, 1.0 - sprite.top / size.1),
-            },
-            ..self.material_defaults.0.clone()
-        };
-
-        (mesh, material)
-    }
-
-    /// Adds a mesh and a material to an entity corresponding to the sprite and texture given.
-    /// Note that is you need to insert the same sprite and texture, using ``add_multiple`` allows for better performances.
-    pub fn add(
-        &mut self,
-        entity: Entity,
-        sprite: &Sprite,
-        texture: TextureHandle,
-        texture_size: (f32, f32),
-    ) -> Result<()> {
-        let (mesh, material) = self.build_mesh_and_material(sprite, texture, texture_size);
-        self.meshes.insert(entity, mesh)?;
-        self.materials.insert(entity, material)?;
-        Ok(())
-    }
-
-    /// Adds the same mesh and material to multiple entities corresponding to the sprite and texture given.
-    pub fn add_multiple(
-        &mut self,
-        entities: Vec<Entity>,
-        sprite: &Sprite,
-        texture: TextureHandle,
-        texture_size: (f32, f32),
-    ) -> Result<()> {
-        let len = entities.len();
-        if len != 0 {
-            let (mesh, material) = self.build_mesh_and_material(sprite, texture, texture_size);
-            for entity in 0..len - 1 {
-                self.meshes.insert(entities[entity], mesh.clone())?;
-                self.materials.insert(entities[entity], material.clone())?;
-            }
-            self.meshes.insert(entities[len - 1], mesh)?;
-            self.materials.insert(entities[len - 1], material)?;
-        }
-        Ok(())
-    }
-=======
 impl Component for SpriteRender {
     type Storage = VecStorage<Self>;
->>>>>>> 44c87a51
 }
 
 /// Sprite sheets used by sprite render animations
