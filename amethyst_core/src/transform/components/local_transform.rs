--- conflicted
+++ resolved
@@ -9,14 +9,10 @@
 /// Local position, rotation, and scale (from parent if it exists).
 ///
 /// Used for rendering position and orientation.
-<<<<<<< HEAD
-#[derive(Clone, Debug, PartialEq, Serialize, Deserialize)]
-=======
 ///
 /// The transforms are preformed in this order: scale, then rotation, then translation.
 #[derive(Clone, Debug, PartialEq, Serialize, Deserialize)]
 #[serde(default)]
->>>>>>> 7036c86e
 pub struct Transform {
     /// Quaternion [w (scalar), x, y, z]
     pub rotation: Quaternion<f32>,
